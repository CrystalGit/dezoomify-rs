--- conflicted
+++ resolved
@@ -206,17 +206,8 @@
             io::Error::new(io::ErrorKind::InvalidData, "tile too large for image")
         })?;
 
-<<<<<<< HEAD
-        let done_pixels_count = self.done_pixels.count_ones(..);
-        let pixels_to_do = scaled_size.area() as usize;
-        debug!("{} pixels out of {} covered in {:?} (size {})",
-               done_pixels_count, pixels_to_do, &tmp_tile_path, scaled_size);
-
-        if done_pixels_count == pixels_to_do {
-=======
         self.set_done_pixels(scaled_size, top_left, bottom_right);
         if self.missing_pixels() == 0 {
->>>>>>> 0e627071
             // The tile has been fully covered by pixels
             debug!("Removing completed tile of level {} at position {}: {:?}", level_size, self_position, &tmp_tile_path);
             let _ = std::fs::remove_file(&tmp_tile_path);
